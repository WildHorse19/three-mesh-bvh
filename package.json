{
  "main": "index.js",
  "scripts": {
    "start": "static-server",
    "build": "parcel build ./example/boundsTree.html --out-dir ./example/bundle/ --public-url . --no-cache --no-source-maps",
<<<<<<< HEAD
    "benchmark": "node benchmark --allow-natives-syntax"
=======
    "test": "jest",
    "lint": "eslint *.js ./test/*.js"
>>>>>>> 6662f0ba
  },
  "repository": {
    "type": "git",
    "url": "git+https://github.com/gkjohnson/threejs-raycast-updates.git"
  },
  "author": "Garrett Johnson <garrett.kjohnson@gmail.com>",
  "license": "MIT",
  "bugs": {
    "url": "https://github.com/gkjohnson/threejs-raycast-updates/issues"
  },
  "homepage": "https://github.com/gkjohnson/threejs-raycast-updates#readme",
  "peerDependencies": {
    "three": "^0.91.0"
  },
  "devDependencies": {
<<<<<<< HEAD
    "babel-register": "^6.26.0",
    "benchmarkjs": "^0.1.8",
=======
    "babel-core": "^6.26.3",
    "babel-jest": "^23.6.0",
>>>>>>> 6662f0ba
    "dat.gui": "^0.7.2",
    "eslint": "^5.5.0",
    "eslint-config-mdcs": "^4.2.3",
    "jest": "^23.6.0",
    "jest-cli": "^23.6.0",
    "parcel-bundler": "^1.9.6",
    "script-loader": "^0.7.2",
    "static-server": "^2.2.1",
    "stats.js": "^0.17.0",
    "three": "^0.96.0"
  },
  "dependencies": {}
}<|MERGE_RESOLUTION|>--- conflicted
+++ resolved
@@ -3,12 +3,8 @@
   "scripts": {
     "start": "static-server",
     "build": "parcel build ./example/boundsTree.html --out-dir ./example/bundle/ --public-url . --no-cache --no-source-maps",
-<<<<<<< HEAD
-    "benchmark": "node benchmark --allow-natives-syntax"
-=======
     "test": "jest",
     "lint": "eslint *.js ./test/*.js"
->>>>>>> 6662f0ba
   },
   "repository": {
     "type": "git",
@@ -24,13 +20,8 @@
     "three": "^0.91.0"
   },
   "devDependencies": {
-<<<<<<< HEAD
-    "babel-register": "^6.26.0",
-    "benchmarkjs": "^0.1.8",
-=======
     "babel-core": "^6.26.3",
     "babel-jest": "^23.6.0",
->>>>>>> 6662f0ba
     "dat.gui": "^0.7.2",
     "eslint": "^5.5.0",
     "eslint-config-mdcs": "^4.2.3",
